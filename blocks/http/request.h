--- conflicted
+++ resolved
@@ -120,17 +120,13 @@
 
   template <uint64_t CACHE_SIZE = CURRENT_BRICKS_HTTP_DEFAULT_CHUNK_CACHE_SIZE>
   current::net::HTTPServerConnection::ChunkedResponseSender<CACHE_SIZE> SendChunkedResponse(
-      net::HTTPResponseCodeValue code = HTTPResponseCode.OK,
-      const std::string& content_type = net::constants::kDefaultJSONContentType,
-      const net::http::Headers& extra_headers = net::http::Headers::DefaultJSONHeaders()) {
-<<<<<<< HEAD
-    return connection.SendChunkedHTTPResponse<CACHE_SIZE>(code, content_type, extra_headers);
-=======
+    net::HTTPResponseCodeValue code = HTTPResponseCode.OK,
+    const std::string& content_type = net::constants::kDefaultJSONContentType,
+    const net::http::Headers& extra_headers = net::http::Headers::DefaultJSONHeaders()) {
     if (!unique_connection) {
       CURRENT_THROW(net::AttemptedToSendHTTPResponseMoreThanOnce());
     }
-    return connection.SendChunkedHTTPResponse(code, content_type, extra_headers);
->>>>>>> f9eac6cb
+    return connection.SendChunkedHTTPResponse<CACHE_SIZE>(code, content_type, extra_headers);
   }
 
   Request(const Request&) = delete;
