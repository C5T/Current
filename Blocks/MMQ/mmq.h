--- conflicted
+++ resolved
@@ -95,14 +95,10 @@
   // Adds a message to the buffer.
   // Supports both copy and move semantics.
   // THREAD SAFE. Blocks the calling thread for as short period of time as possible.
-<<<<<<< HEAD
+  using MutexLockStatus = current::locks::MutexLockStatus;
+
+  template <MutexLockStatus MLS>
   idxts_t DoPublish(const message_t& message, std::chrono::microseconds) {
-=======
-  using MutexLockStatus = current::locks::MutexLockStatus;
-
-  template <MutexLockStatus MLS>
-  idxts_t DoPublish(const T_MESSAGE& message, std::chrono::microseconds) {
->>>>>>> 11433238
     const std::pair<bool, size_t> index = CircularBufferAllocate();
     if (index.first) {
       circular_buffer_[index.second].message_body = message;
@@ -113,12 +109,8 @@
     }
   }
 
-<<<<<<< HEAD
+  template <MutexLockStatus MLS>
   idxts_t DoPublish(message_t&& message, std::chrono::microseconds) {
-=======
-  template <MutexLockStatus MLS>
-  idxts_t DoPublish(T_MESSAGE&& message, std::chrono::microseconds) {
->>>>>>> 11433238
     const std::pair<bool, size_t> index = CircularBufferAllocate();
     if (index.first) {
       circular_buffer_[index.second].message_body = std::move(message);
