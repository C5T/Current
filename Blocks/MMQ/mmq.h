--- conflicted
+++ resolved
@@ -27,11 +27,7 @@
 #define BLOCKS_MMQ_MMQ_H
 
 // MMQ is an efficient in-memory FIFO buffer.
-<<<<<<< HEAD
 // One of the objectives of MMQ is to minimize the time for which the thread publishing the message is blocked.
-=======
-// One of the objectives of MMQ is to minimize the time for which the thread publishing the message is blocked for.
->>>>>>> 10ee47b1
 //
 // Messages can be published into a MMQ via standard `Publish()` interface defined in `Blocks/SS/ss.h`.
 // The consumer is run in a separate thread, and is fed one message at a time via `OnMessage()`.
@@ -44,12 +40,7 @@
 // at the next call to `Publish()` or `Emplace()`):
 //   1) Discard (drop) the message. In this case, the number of the messages dropped between the subseqent
 //      calls of the consumer may be passed as a second argument of `OnMessage()`.
-<<<<<<< HEAD
-//   2) Block the publishing thread and wait until the next message to be consumed and free some space
-//      in the  buffer.
-=======
-//   2) Block the publishing thread and wait for the next message to be consumed and free the space in the buffer.
->>>>>>> 10ee47b1
+//   2) Block the publishing thread and wait until the next message is consumed and frees room in the buffer.
 //      IMPORTANT NOTE: if there are several threads waiting to publish the message, MMQ DOES NOT guarantee that
 //      the messages will be added in the order in which the functions were called. However, for any particular
 //      thread, MMQ DOES GUARANTEE that the order of messages published from this thread will be respected.
