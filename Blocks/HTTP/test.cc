--- conflicted
+++ resolved
@@ -383,7 +383,6 @@
   EXPECT_EQ(Printf("http://localhost:%d/to", FLAGS_net_api_test_port_secondary), response.url);
 }
 
-<<<<<<< HEAD
 #if 0
 TEST(HTTPAPI, RedirectToFullURLWithoutPort) {
   // WARNING: This test requires root access to bind to the reserved port `80`.
@@ -409,8 +408,6 @@
 }
 #endif
 
-=======
->>>>>>> 54cac3fb
 TEST(HTTPAPI, RedirectLoop) {
   const auto scope = HTTP(FLAGS_net_api_test_port)
                          .Register("/p1",
