/*******************************************************************************
The MIT License (MIT)

Copyright (c) 2016 Dmitry "Dima" Korolev <dmitry.korolev@gmail.com>
          (c) 2016 Maxim Zhurovich <zhurovich@gmail.com>

Permission is hereby granted, free of charge, to any person obtaining a copy
of this software and associated documentation files (the "Software"), to deal
in the Software without restriction, including without limitation the rights
to use, copy, modify, merge, publish, distribute, sublicense, and/or sell
copies of the Software, and to permit persons to whom the Software is
furnished to do so, subject to the following conditions:

The above copyright notice and this permission notice shall be included in all
copies or substantial portions of the Software.

THE SOFTWARE IS PROVIDED "AS IS", WITHOUT WARRANTY OF ANY KIND, EXPRESS OR
IMPLIED, INCLUDING BUT NOT LIMITED TO THE WARRANTIES OF MERCHANTABILITY,
FITNESS FOR A PARTICULAR PURPOSE AND NONINFRINGEMENT. IN NO EVENT SHALL THE
AUTHORS OR COPYRIGHT HOLDERS BE LIABLE FOR ANY CLAIM, DAMAGES OR OTHER
LIABILITY, WHETHER IN AN ACTION OF CONTRACT, TORT OR OTHERWISE, ARISING FROM,
OUT OF OR IN CONNECTION WITH THE SOFTWARE OR THE USE OR OTHER DEALINGS IN THE
SOFTWARE.
*******************************************************************************/

// A simple, reference, implementation of an file-based persister.
// The file is replayed at startup to check its integriry and to extract the most recent index/timestamp.
// Each iterator opens the same file again, to read its first N lines.
// Iterators never outlive the persister.

#ifndef BLOCKS_PERSISTENCE_FILE_H
#define BLOCKS_PERSISTENCE_FILE_H

#include <atomic>
#include <functional>
#include <fstream>

#include "exceptions.h"

#include "../SS/persister.h"

#include "../../TypeSystem/Serialization/json.h"

#include "../../Bricks/time/chrono.h"
#include "../../Bricks/sync/scope_owned.h"
#include "../../Bricks/util/atomic_that_works.h"

#include "../../Sherlock/signature.h"

namespace current {
namespace persistence {

namespace impl {

namespace constants {
constexpr const char kDirectiveMarker = '#';
<<<<<<< HEAD
constexpr const char* kSignatureDirective = "signature";
constexpr const char* kHeadDirective = "head";
=======
constexpr const char* kHeadDirective = "#head";
>>>>>>> 04ed7247
constexpr const char* kHeadFromatString = "%020lld";
}  // namespace current::persistence::impl::constants

typedef int64_t head_value_t;

// An iterator to read a file line by line, extracting tab-separated `idxts_t index` and `const char* data`.
// Validates the entries come in the right order of 0-based indexes, and with strictly increasing timestamps.
template <typename ENTRY>
class IteratorOverFileOfPersistedEntries {
 public:
  explicit IteratorOverFileOfPersistedEntries(std::istream& fi, std::streampos offset, uint64_t index_at_offset)
      : fi_(fi), next_(index_at_offset, std::chrono::microseconds(0)) {
    CURRENT_ASSERT(!fi_.bad());
    if (offset) {
      fi_.seekg(offset, std::ios_base::beg);
    }
  }

  template <typename F1, typename F2>
  bool ProcessNextEntry(F1&& on_entry, F2&& on_directive) {
    if (std::getline(fi_, line_)) {
      // A directive always starts with kDirectiveMarker ('#'),
      // an entry - with JSON-serialized `idxts_t` object
      if (line_[0] != constants::kDirectiveMarker) {
        const size_t tab_pos = line_.find('\t');
        if (tab_pos == std::string::npos) {
          CURRENT_THROW(MalformedEntryException(line_));
        }
        const auto current = ParseJSON<idxts_t>(line_.substr(0, tab_pos));
        if (current.index != next_.index) {
          // Indexes must be strictly continuous.
          CURRENT_THROW(ss::InconsistentIndexException(next_.index, current.index));
        }
        if (current.us < next_.us) {
          // Timestamps must monotonically increase.
          CURRENT_THROW(ss::InconsistentTimestampException(next_.us, current.us));
        }
        on_entry(current, line_.c_str() + tab_pos + 1);
        next_ = current;
        ++next_.index;
        ++next_.us;
      } else {
        on_directive(line_);
      }
      return true;
    } else {
      return false;
    }
  }

  // Return the absolute lowest possible next entry to scan or publish.
  idxts_t Next() const { return next_; }

 private:
  std::istream& fi_;
  std::string line_;
  idxts_t next_;
};

// The implementation of a persister based exclusively on appending to and reading one text flie.
template <typename ENTRY>
class FilePersister {
 protected:
  // { last_published_index + 1, last_published_us, current_head_us }, or { 0, -1us, -1us } for an empty persister.
  struct end_t {
    uint64_t next_index;
    std::chrono::microseconds last_entry_us;
    std::chrono::microseconds head;
  };
  static_assert(sizeof(std::chrono::microseconds) == 8, "");

 private:
  struct FilePersisterImpl final {
    const std::string filename;
    std::ofstream appender;
    std::fstream head_rewriter;

    // `offset.size() == end.next_index`, and `offset[i]` is the offset in bytes where the line for index `i` begins.
    std::mutex mutex;
    std::vector<std::streampos> offset;
    std::streamoff head_offset;
    std::vector<std::chrono::microseconds> timestamp;

    // Just `std::atomic<end_t> end;` won't work in g++ until 5.1, ref.
    // http://stackoverflow.com/questions/29824570/segfault-in-stdatomic-load/29824840#29824840
    // std::atomic<end_t> end;
    current::atomic_that_works<end_t> end;

    FilePersisterImpl() = delete;
    FilePersisterImpl(const FilePersisterImpl&) = delete;
    FilePersisterImpl(FilePersisterImpl&&) = delete;
    FilePersisterImpl& operator=(const FilePersisterImpl&) = delete;
    FilePersisterImpl& operator=(FilePersisterImpl&&) = delete;

    explicit FilePersisterImpl(const current::sherlock::SherlockNamespaceName& namespace_name, const std::string& filename)
        : filename(filename),
          appender(filename, std::ofstream::app),
          head_rewriter(filename, std::ofstream::in | std::ofstream::out),
          head_offset(0) {
<<<<<<< HEAD
      ValidateFileAndInitializeHead(namespace_name);
      if (appender.bad() || rewriter.bad()) {
=======
      ValidateFileAndInitializeHead();
      if (appender.bad() || head_rewriter.bad()) {
>>>>>>> 04ed7247
        CURRENT_THROW(PersistenceFileNotWritable(filename));
      }
    }

    // Replay the file but ignore its contents. Used to initialize `end` at startup.
    void ValidateFileAndInitializeHead(const current::sherlock::SherlockNamespaceName& namespace_name) {
      std::ifstream fi(filename);
      if (!fi.bad()) {
        // Read through all the lines.
        // Let `IteratorOverFileOfPersistedEntries` maintain its own `next_`, which later becomes `this->end`.
        // While reading the file, record the offset of each record and store it in `offset`.
        IteratorOverFileOfPersistedEntries<ENTRY> cit(fi, 0, 0);
        std::streampos current_offset(0);
        auto head = std::chrono::microseconds(-1);
        while (cit.ProcessNextEntry(
            [&](const idxts_t& current, const char*) {
              CURRENT_ASSERT(current.index == offset.size());
              CURRENT_ASSERT(current.index == timestamp.size());
              if (!(current.us > head)) {
                CURRENT_THROW(ss::InconsistentTimestampException(head + std::chrono::microseconds(1), current.us));
              }
              offset.push_back(current_offset);
              timestamp.push_back(current.us);
              current_offset = fi.tellg();
              head = current.us;
              head_offset = 0;
            },
            [&](const std::string& value) {
              static const auto head_key_length = strlen(constants::kHeadDirective);
              if (!value.compare(0, head_key_length, constants::kHeadDirective)) {
                auto offset = head_key_length;
                while (offset < value.length() && std::isspace(value[offset])) ++offset;
                const auto us = std::chrono::microseconds(current::FromString<head_value_t>(value.c_str() + offset));
                if (!(us > head)) {
                  CURRENT_THROW(ss::InconsistentTimestampException(head + std::chrono::microseconds(1), us));
                }
                head = us;
                head_offset = std::streamoff(current_offset) + offset;
              } else {
                head_offset = 0;
                if (!strcmp(key, constants::kSignatureDirective)) {
                  const auto signature = ParseJSON<current::sherlock::SherlockNamespaceName>(value);
                  if (signature != namespace_name) {
                    CURRENT_THROW(InvalidStreamSignature());
                  }
                }
              }
              current_offset = fi.tellg();
            })) {
          ;
        }
        const auto& next = cit.Next();
        // The `next.us` stores the closest possible next entry timestamp,
        // so the last processed entry timestamp is always 1us less.
        end.store({next.index, next.us - std::chrono::microseconds(1), head});
      } else {
        end.store({0ull, std::chrono::microseconds(-1), std::chrono::microseconds(-1)});
      }
    }
  };

 public:
  FilePersister() = delete;
  FilePersister(const FilePersister&) = delete;
  FilePersister(FilePersister&&) = delete;
  FilePersister& operator=(const FilePersister&) = delete;
  FilePersister& operator=(FilePersister&&) = delete;

  explicit FilePersister(const current::sherlock::SherlockNamespaceName& namespace_name, const std::string& filename) : file_persister_impl_(namespace_name, filename) {}

  class IterableRange {
   public:
    explicit IterableRange(ScopeOwned<FilePersisterImpl>& file_persister_impl,
                           uint64_t begin,
                           uint64_t end,
                           std::streampos begin_offset)
        : file_persister_impl_(file_persister_impl, [this]() { valid_ = false; }),
          begin_(begin),
          end_(end),
          begin_offset_(begin_offset) {}

    struct Entry {
      idxts_t idx_ts;
      ENTRY entry;
    };

    class Iterator final {
     public:
      Iterator() = delete;
      Iterator(const Iterator&) = delete;
      Iterator(Iterator&&) = default;
      Iterator& operator=(const Iterator&) = delete;
      Iterator& operator=(Iterator&&) = default;

      Iterator(ScopeOwned<FilePersisterImpl>& file_persister_impl,
               const std::string& filename,
               uint64_t i,
               std::streampos offset,
               uint64_t index_at_offset)
          : file_persister_impl_(file_persister_impl, [this]() { valid_ = false; }), i_(i) {
        if (!filename.empty()) {
          fi_ = std::make_unique<std::ifstream>(filename);
          // This `if` condition is only here to test performance with vs. without the `seekg`.
          // The high performance version jumps to the desired entry right away,
          // The poor performance one scans the file from the very beginning for each new iterator created.
          if (true) {
            cit_ = std::make_unique<IteratorOverFileOfPersistedEntries<ENTRY>>(*fi_, offset, index_at_offset);
          } else {
            // Inefficient, scan the file from the very beginning.
            cit_ = std::make_unique<IteratorOverFileOfPersistedEntries<ENTRY>>(*fi_, 0, 0);
          }
        }
      }

      // `operator*` relies on the fact each entry will be requested at most once.
      // The range-based for-loop works fine. -- D.K.
      Entry operator*() const {
        if (!valid_) {
          CURRENT_THROW(PersistenceFileNoLongerAvailable(
              file_persister_impl_.ObjectAccessorDespitePossiblyDestructing().filename));
        }
        Entry result;
        bool found = false;
        while (!found) {
          if (!(cit_->ProcessNextEntry(
                  [this, &found, &result](const idxts_t& cursor, const char* json) {
                    if (cursor.index == i_) {
                      found = true;
                      result.idx_ts = cursor;
                      result.entry = ParseJSON<ENTRY>(json);
                    } else if (cursor.index > i_) {                                     // LCOV_EXCL_LINE
                      CURRENT_THROW(ss::InconsistentIndexException(i_, cursor.index));  // LCOV_EXCL_LINE
                    }
                  },
                  [](const std::string&) {}))) {
            // End of file. Should never happen as long as the user only iterates over valid ranges.
            CURRENT_THROW(current::Exception());  // LCOV_EXCL_LINE
          }
        }
        return result;
      }

      void operator++() {
        if (!valid_) {
          CURRENT_THROW(PersistenceFileNoLongerAvailable(
              file_persister_impl_.ObjectAccessorDespitePossiblyDestructing().filename));
        }
        ++i_;
      }
      bool operator==(const Iterator& rhs) const { return i_ == rhs.i_; }
      bool operator!=(const Iterator& rhs) const { return !operator==(rhs); }
      operator bool() const { return valid_; }

     private:
      ScopeOwnedBySomeoneElse<FilePersisterImpl> file_persister_impl_;
      bool valid_ = true;
      std::unique_ptr<std::ifstream> fi_;
      std::unique_ptr<IteratorOverFileOfPersistedEntries<ENTRY>> cit_;
      uint64_t i_;
    };

    Iterator begin() const {
      if (!valid_) {
        CURRENT_THROW(
            PersistenceFileNoLongerAvailable(file_persister_impl_.ObjectAccessorDespitePossiblyDestructing().filename));
      }
      if (begin_ == end_) {
        return Iterator(file_persister_impl_, "", 0, 0, 0);  // No need in accessing the file for a null iterator.
      } else {
        return Iterator(file_persister_impl_, file_persister_impl_->filename, begin_, begin_offset_, begin_);
      }
    }
    Iterator end() const {
      if (!valid_) {
        CURRENT_THROW(
            PersistenceFileNoLongerAvailable(file_persister_impl_.ObjectAccessorDespitePossiblyDestructing().filename));
      }
      if (begin_ == end_) {
        return Iterator(file_persister_impl_, "", 0, 0, 0);  // No need in accessing the file for a null iterator.
      } else {
        return Iterator(
            file_persister_impl_, "", end_, 0, 0);  // No need in accessing the file for a no-op `end` iterator.
      }
    }

    operator bool() const { return valid_; }

   private:
    mutable ScopeOwnedBySomeoneElse<FilePersisterImpl> file_persister_impl_;
    bool valid_ = true;
    const uint64_t begin_;
    const uint64_t end_;
    const std::streampos begin_offset_;
  };

  template <typename E>
  idxts_t DoPublish(E&& entry, const std::chrono::microseconds timestamp) {
    end_t iterator = file_persister_impl_->end.load();
    if (!(timestamp > iterator.head)) {
      CURRENT_THROW(ss::InconsistentTimestampException(iterator.head + std::chrono::microseconds(1), timestamp));
    }
    iterator.last_entry_us = iterator.head = timestamp;
    const auto current = idxts_t(iterator.next_index, iterator.last_entry_us);
    {
      std::lock_guard<std::mutex> lock(file_persister_impl_->mutex);
      CURRENT_ASSERT(file_persister_impl_->offset.size() == iterator.next_index);
      CURRENT_ASSERT(file_persister_impl_->timestamp.size() == iterator.next_index);
      file_persister_impl_->offset.push_back(file_persister_impl_->appender.tellp());
      file_persister_impl_->timestamp.push_back(timestamp);
    }
    file_persister_impl_->appender << JSON(current) << '\t' << JSON(std::forward<E>(entry)) << std::endl;
    ++iterator.next_index;
    file_persister_impl_->head_offset = 0;
    file_persister_impl_->end.store(iterator);
    return current;
  }

  void DoUpdateHead(const std::chrono::microseconds timestamp) {
    end_t iterator = file_persister_impl_->end.load();
    if (!(timestamp > iterator.head)) {
      CURRENT_THROW(ss::InconsistentTimestampException(iterator.head + std::chrono::microseconds(1), timestamp));
    }
    iterator.head = timestamp;
    const auto head_str = Printf(constants::kHeadFromatString, timestamp.count());
    if (file_persister_impl_->head_offset) {
      auto& rewriter = file_persister_impl_->head_rewriter;
      rewriter.seekp(file_persister_impl_->head_offset, std::ios_base::beg);
      rewriter << head_str << std::endl;
    } else {
      auto& appender = file_persister_impl_->appender;
      appender << constants::kHeadDirective << '\t';
      file_persister_impl_->head_offset = appender.tellp();
      appender << head_str << std::endl;
    }
    file_persister_impl_->end.store(iterator);
  }

  bool Empty() const noexcept { return !file_persister_impl_->end.load().next_index; }
  uint64_t Size() const noexcept { return file_persister_impl_->end.load().next_index; }

  idxts_t LastPublishedIndexAndTimestamp() const {
    const auto iterator = file_persister_impl_->end.load();
    if (iterator.next_index) {
      return idxts_t(iterator.next_index - 1, iterator.last_entry_us);
    } else {
      CURRENT_THROW(NoEntriesPublishedYet());
    }
  }

  head_optidxts_t HeadAndLastPublishedIndexAndTimestamp() const noexcept {
    const auto iterator = file_persister_impl_->end.load();
    if (iterator.next_index) {
      return head_optidxts_t(iterator.head, iterator.next_index - 1, iterator.last_entry_us);
    } else {
      return head_optidxts_t(iterator.head);
    }
  }

  std::chrono::microseconds CurrentHead() const noexcept { return file_persister_impl_->end.load().head; }

  std::pair<uint64_t, uint64_t> IndexRangeByTimestampRange(std::chrono::microseconds from,
                                                           std::chrono::microseconds till) const {
    std::pair<uint64_t, uint64_t> result{static_cast<uint64_t>(-1), static_cast<uint64_t>(-1)};
    std::lock_guard<std::mutex> lock(file_persister_impl_->mutex);
    const auto begin_it =
        std::lower_bound(file_persister_impl_->timestamp.begin(),
                         file_persister_impl_->timestamp.end(),
                         from,
                         [](std::chrono::microseconds entry_t, std::chrono::microseconds t) { return entry_t < t; });
    if (begin_it != file_persister_impl_->timestamp.end()) {
      result.first = std::distance(file_persister_impl_->timestamp.begin(), begin_it);
    }
    if (till.count() > 0) {
      const auto end_it =
          std::upper_bound(file_persister_impl_->timestamp.begin(),
                           file_persister_impl_->timestamp.end(),
                           till,
                           [](std::chrono::microseconds t, std::chrono::microseconds entry_t) { return t < entry_t; });
      if (end_it != file_persister_impl_->timestamp.end()) {
        result.second = std::distance(file_persister_impl_->timestamp.begin(), end_it);
      }
    }
    return result;
  }

  IterableRange Iterate(uint64_t begin_index, uint64_t end_index) const {
    const uint64_t current_size = file_persister_impl_->end.load().next_index;
    if (end_index == static_cast<uint64_t>(-1)) {
      end_index = current_size;
    }
    if (end_index > current_size) {
      CURRENT_THROW(InvalidIterableRangeException());
    }
    if (begin_index == end_index) {
      return IterableRange(
          file_persister_impl_, 0, 0, 0);  // OK, even for an empty persister, where 0 is an invalid index.
    }
    if (end_index < begin_index) {
      CURRENT_THROW(InvalidIterableRangeException());
    }
    std::lock_guard<std::mutex> lock(file_persister_impl_->mutex);
    CURRENT_ASSERT(file_persister_impl_->offset.size() >=
                   current_size);  // "Greater" is OK, `Iterate()` is multithreaded. -- D.K.
    return IterableRange(file_persister_impl_, begin_index, end_index, file_persister_impl_->offset[begin_index]);
  }

  IterableRange Iterate(std::chrono::microseconds from, std::chrono::microseconds till) const {
    if (till.count() > 0 && till < from) {
      CURRENT_THROW(InvalidIterableRangeException());
    }
    const auto index_range = IndexRangeByTimestampRange(from, till);
    if (index_range.first != static_cast<uint64_t>(-1)) {
      return Iterate(index_range.first, index_range.second);
    } else {  // No entries found in the given range.
      return IterableRange(file_persister_impl_, 0, 0, 0);
    }
  }

 private:
  mutable ScopeOwnedByMe<FilePersisterImpl> file_persister_impl_;
};

}  // namespace current::persistence::impl

template <typename ENTRY>
using File = ss::EntryPersister<impl::FilePersister<ENTRY>, ENTRY>;

}  // namespace current::persistence
}  // namespace current

#endif  // BLOCKS_PERSISTENCE_FILE_H<|MERGE_RESOLUTION|>--- conflicted
+++ resolved
@@ -54,12 +54,8 @@
 
 namespace constants {
 constexpr const char kDirectiveMarker = '#';
-<<<<<<< HEAD
-constexpr const char* kSignatureDirective = "signature";
-constexpr const char* kHeadDirective = "head";
-=======
+constexpr const char* kSignatureDirective = "#signature";
 constexpr const char* kHeadDirective = "#head";
->>>>>>> 04ed7247
 constexpr const char* kHeadFromatString = "%020lld";
 }  // namespace current::persistence::impl::constants
 
@@ -159,13 +155,8 @@
           appender(filename, std::ofstream::app),
           head_rewriter(filename, std::ofstream::in | std::ofstream::out),
           head_offset(0) {
-<<<<<<< HEAD
       ValidateFileAndInitializeHead(namespace_name);
-      if (appender.bad() || rewriter.bad()) {
-=======
-      ValidateFileAndInitializeHead();
       if (appender.bad() || head_rewriter.bad()) {
->>>>>>> 04ed7247
         CURRENT_THROW(PersistenceFileNotWritable(filename));
       }
     }
@@ -206,8 +197,11 @@
                 head_offset = std::streamoff(current_offset) + offset;
               } else {
                 head_offset = 0;
-                if (!strcmp(key, constants::kSignatureDirective)) {
-                  const auto signature = ParseJSON<current::sherlock::SherlockNamespaceName>(value);
+                static const auto signature_key_length = strlen(constants::kSignatureDirective);
+                if (!value.compare(0, signature_key_length, constants::kSignatureDirective)) {
+                  auto offset = signature_key_length;
+                  while (offset < value.length() && std::isspace(value[offset])) ++offset;
+                  const auto signature = ParseJSON<current::sherlock::SherlockNamespaceName>(value.c_str() + offset);
                   if (signature != namespace_name) {
                     CURRENT_THROW(InvalidStreamSignature());
                   }
