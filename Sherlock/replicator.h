--- conflicted
+++ resolved
@@ -177,20 +177,11 @@
     }
 
     void TerminateSubscription() {
-<<<<<<< HEAD
       subscription_id_.Wait([this](const std::string& subscription_id) {
         if (subscriber_thread_done_ || terminate_subscription_requested_) {
           return true;
         } else if (!subscription_id.empty()) {
           terminate_subscription_requested_ = true;
-=======
-      subscription_id_.Wait([this](const std::string& id) { return !id.empty() || subscriber_thread_done_; });
-      bool already_terminated = false;
-      if (terminate_subscription_requested_.compare_exchange_weak(already_terminated, true)) {
-        const auto subscription_id_scope = subscription_id_.ImmutableScopedAccessor();
-        const std::string& subscription_id = *subscription_id_scope;
-        if (!subscription_id.empty()) {
->>>>>>> 2593f3b0
           const std::string terminate_url =
               remote_stream_.ObjectAccessorDespitePossiblyDestructing().GetURLToTerminate(subscription_id);
           try {
