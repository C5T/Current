/*******************************************************************************
The MIT License (MIT)

Copyright (c) 2015 Dmitry "Dima" Korolev <dmitry.korolev@gmail.com>

Permission is hereby granted, free of charge, to any person obtaining a copy
of this software and associated documentation files (the "Software"), to deal
in the Software without restriction, including without limitation the rights
to use, copy, modify, merge, publish, distribute, sublicense, and/or sell
copies of the Software, and to permit persons to whom the Software is
furnished to do so, subject to the following conditions:

The above copyright notice and this permission notice shall be included in all
copies or substantial portions of the Software.

THE SOFTWARE IS PROVIDED "AS IS", WITHOUT WARRANTY OF ANY KIND, EXPRESS OR
IMPLIED, INCLUDING BUT NOT LIMITED TO THE WARRANTIES OF MERCHANTABILITY,
FITNESS FOR A PARTICULAR PURPOSE AND NONINFRINGEMENT. IN NO EVENT SHALL THE
AUTHORS OR COPYRIGHT HOLDERS BE LIABLE FOR ANY CLAIM, DAMAGES OR OTHER
LIABILITY, WHETHER IN AN ACTION OF CONTRACT, TORT OR OTHERWISE, ARISING FROM,
OUT OF OR IN CONNECTION WITH THE SOFTWARE OR THE USE OR OTHER DEALINGS IN THE
SOFTWARE.
*******************************************************************************/

#ifndef CURRENT_SHERLOCK_SHERLOCK_H
#define CURRENT_SHERLOCK_SHERLOCK_H

#include "../port.h"

#include <functional>
#include <iostream>
#include <map>
#include <memory>
#include <string>
#include <thread>

#include "exceptions.h"
#include "pubsub.h"

#include "../TypeSystem/struct.h"
#include "../TypeSystem/Schema/schema.h"

#include "../Blocks/HTTP/api.h"
#include "../Blocks/Persistence/persistence.h"
#include "../Blocks/SS/ss.h"

#include "../Bricks/template/decay.h"
#include "../Bricks/time/chrono.h"
#include "../Bricks/util/null_deleter.h"
#include "../Bricks/util/waitable_terminate_signal.h"

// TODO(dk+mz): Revisit all the comments here.
// Sherlock is the overlord of streamed data storage and processing in Current.
// Sherlock's streams are persistent, immutable, append-only typed sequences of records ("entries").
// Each record is annotated with its the 1-based index and its epoch microsecond timestamp.
// Within the stream, timestamps are strictly increasing.
//
// A stream is constructed as `auto my_stream = sherlock::Stream<ENTRY>()`. This creates an in-memory stream.

// To create a persisted one, pass in the type of persister and its construction parameters, such as:
// `auto my_stream = sherlock::Stream<ENTRY, current::persistence::File>("data.json");`.
//
// Sherlock streams can be published into and subscribed to.
//
// Publishing is done via `my_stream.Publish(ENTRY{...});`. It is the caller's responsibility
// to ensure publishing is done from one thread only (Sherlock itself offers no locking).
//
// Subscription is done via `my_stream.Subscribe(my_subscriber);`, where `my_subscriber` is an instance
// of the class doing the subscription. Sherlock runs each subscriber in a dedicated thread.
//
// The parameter to `Subscribe()` can be an `std::unique_ptr<F>`, or a reference to a stack-allocated object.
// In the first case, subscriber thread takes ownership of the subscriber, and returns an
// `AsyncSubscriberScope`.
// In the second case, stack ownership is respected, and `SyncSubscriberScope` is returned.
// Both scopes can be `.Join()`-ed, which would be a blocking call waiting until the subscriber is done.
// Asynchronous scope can also be `.Detach()`-ed, internally calling `std::thread::detach()`.
// A detached subscriber will live until it decides to terminate. In case the stream itself would be
// destructing, each subscriber, detached subscribers included, will be notified of stream termination,
// and the destructor of the stream object will wait for all subscribers, detached included, to terminate
// themselves.
//
// The `my_subscriber` object should be an instance of `StreamSubscriber<IMPL, ENTRY>`,
// and `IMPL should implement the following methods with respective return values.
//
// 1) `bool operator()({const ENTRY& / ENTRY&&} entry, IndexAndTimestamp current, IndexAndTimestamp last))`:
//
//    The `ENTRY` type is RTTI-dispatched against the supplied type list.
//    As long as `my_subscriber` returns `true`, it will keep receiving new entries,
//    which may end up blocking the thread until new, yet unseen, entries have been published.
//
//    If `operator()` is defined as `bool`, returning `false` will tell Sherlock that no more entries
//    should be passed to this subscriber, and the thread serving this subscriber should be terminated.
//
//    More details on the calling convention: "Bricks/mq/interface/interface.h"
//
// 2) `bool Terminate()`:
//
//    This member function will be called if the subscriber has to be terminated externally,
//    which happens when the handler returned by `Subscribe()` goes out of scope.
//    If the signature is `bool Terminate()`, returning `false` will prevent the termination from happening,
//    allowing the user code to process more entries. Note that this can yield to the calling thread
//    waiting indefinitely.
//
// 3) `HeadUpdated()`: TBD.
//
// The call to `my_stream.Subscribe(my_subscriber);` launches the subscriber and returns
// an instance of a handle, the scope of which will define the lifetime of the subscriber.
//
// If the subscribing thread would like the subscriber to run forever, it can use `.Join()` or `.Detach()`
// on the handle. `Join()` will block the calling thread unconditionally, until the subscriber itself
// decides to stop functioning. `Detach()` will ensure that the ownership of the subscriber object
// has been transferred to the thread running the subscriber, and detach this thread to run in the background.
//
// TODO(dkorolev): Add timestamps support and tests.
// TODO(dkorolev): Ensure the timestamps always come in a non-decreasing order.

namespace current {
namespace sherlock {

<<<<<<< HEAD
enum class StreamDataAuthority : bool { Own = true, External = false };
=======
CURRENT_STRUCT(SherlockSchema) {
  CURRENT_FIELD(language, (std::map<std::string, std::string>));
  CURRENT_FIELD(type_name, std::string);
  CURRENT_FIELD(type_id, current::reflection::TypeID);
  CURRENT_FIELD(type_schema, reflection::SchemaInfo);
  CURRENT_DEFAULT_CONSTRUCTOR(SherlockSchema) {}
};

CURRENT_STRUCT(SherlockSchemaFormatNotFound) {
  CURRENT_FIELD(error, std::string, "Unsupported schema format requested.");
  CURRENT_FIELD(unsupported_format_requested, Optional<std::string>);
};
>>>>>>> 979b7a38

template <typename ENTRY>
using DEFAULT_PERSISTENCE_LAYER = current::persistence::Memory<ENTRY>;

template <typename ENTRY, template <typename> class PERSISTENCE_LAYER = DEFAULT_PERSISTENCE_LAYER>
class StreamImpl {
 public:
  using entry_t = ENTRY;
  using persistence_layer_t = PERSISTENCE_LAYER<ENTRY>;

  // The inner structure containing all the data required for the stream to function.
  // TODO(dkorolev): Make it a `ScopeOwnedByMe` type of thing.
  struct StreamData {
    persistence_layer_t persistence;

    current::WaitableTerminateSignalBulkNotifier notifier;
    std::mutex mutex;

    template <typename... ARGS>
    StreamData(ARGS&&... args)
        : persistence(std::forward<ARGS>(args)...) {}
  };

  class StreamPublisher {
   public:
    explicit StreamPublisher(std::shared_ptr<StreamData> data) : data_(data) {}

    template <current::locks::MutexLockStatus MLS>
    idxts_t DoPublish(const ENTRY& entry, const std::chrono::microseconds us = current::time::Now()) {
      current::locks::SmartMutexLockGuard<MLS> lock(data_->mutex);
      const auto result = data_->persistence.Publish(entry, us);
      data_->notifier.NotifyAllOfExternalWaitableEvent();
      return result;
    }

    template <current::locks::MutexLockStatus MLS>
    idxts_t DoPublish(ENTRY&& entry, const std::chrono::microseconds us = current::time::Now()) {
      current::locks::SmartMutexLockGuard<MLS> lock(data_->mutex);
      const auto result = data_->persistence.Publish(std::move(entry), us);
      data_->notifier.NotifyAllOfExternalWaitableEvent();
      return result;
    }

   private:
    std::shared_ptr<StreamData> data_;
  };
  using publisher_t = ss::StreamPublisher<StreamPublisher, ENTRY>;

  template <typename... ARGS>
  StreamImpl(ARGS&&... args)
      : data_(std::make_shared<StreamData>(std::forward<ARGS>(args)...)),
        publisher_(std::make_unique<publisher_t>(data_)),
        authority_(StreamDataAuthority::Own) {}

  StreamImpl(StreamImpl&& rhs)
      : data_(std::move(rhs.data_)), publisher_(std::move(rhs.publisher_)), authority_(rhs.authority_) {}

  void operator=(StreamImpl&& rhs) {
    data_ = std::move(rhs.data_);
    publisher_ = std::move(rhs.publisher_);
    authority_ = rhs.authority_;
  }

  // `Publish()` and `Emplace()` return the index and the timestamp of the added entry.
  // Deliberately keep these two signatures and not one with `std::forward<>` to ensure the type is right.
  // TODO(dkorolev) + TODO(mzhurovich): Shoudn't these be `DoPublish()`?
  // template <typename... ARGS>
  // idxts_t DoEmplace(ARGS&&... entry_params) {
  //   std::lock_guard<std::mutex> lock(data_->mutex);
  //   const auto result = data_->persistence.Emplace(std::forward<ARGS>(entry_params)...);
  //   data_->notifier.NotifyAllOfExternalWaitableEvent();
  //   return result;
  // }

  // `SubscriberThread` spawns the thread and runs stream subscriber within it.
  //
  // Subscriber thread can always be `std::thread::join()`-ed. When this happens, the subscriber itself is
  // notified
  // that the user has requested to join the subscriber thread, and then the thread is joined.
  // The subscriber code itself may choose to stop immediately, later, or never; in the latter cases
  // `join()`-ing
  // the thread will run for a long time or forever.
  // Most commonly though, `join()` on a subscriber thread will result it in completing processing the entry
  // that it is currently processing, and then shutting down gracefully.
  // This makes working with C++ Sherlock almost as cozy as it could have been in node.js or Python.
  //
  // With respect to `std::thread::detach()`, we have two very different usecases:
  //
  // 1) If `SubscriberThread` has been provided with a fair `unique_ptr<>` (which obviously is immediately
  //    `std::move()`-d into the thread, thus enabling `thread::detach()`), then `thread::detach()`
  //    is a legal operation, and it is the way to detach the subscriber from the caller thread,
  //    enabling to run the subscriber indefinitely, or until it itself decides to stop.
  //    The most notable example here would be spawning a subscriber to serve an HTTP request.
  //    (NOTE: This logic requires `Stream` objects to live forever. TODO(dk+mz): Make sure it is the case.)
  //
  // 2) The alternate usecase is when a stack-allocated object should acts as a subscriber.
  //    Implementation-wise, it is handled by wrapping the stack-allocated object into a `unique_ptr<>`
  //    with null deleter. Obviously, `thread::detach()` is then unsafe and thus impossible.
  //
  // The `SubscriberScope` class handles the above two usecases, depending on whether a stack- or heap-allocated
  // instance of a subscriber has been passed into.

  idxts_t Publish(const ENTRY& entry, const std::chrono::microseconds us = current::time::Now()) {
    std::lock_guard<std::mutex> lock(mutex_);
    if (publisher_) {
      return publisher_->template Publish<current::locks::MutexLockStatus::AlreadyLocked>(entry, us);
    } else {
      CURRENT_THROW(PublishToStreamWithReleasedPublisherException());
    }
  }

  idxts_t Publish(ENTRY&& entry, const std::chrono::microseconds us = current::time::Now()) {
    std::lock_guard<std::mutex> lock(mutex_);
    if (publisher_) {
      return publisher_->template Publish<current::locks::MutexLockStatus::AlreadyLocked>(std::move(entry), us);
    } else {
      CURRENT_THROW(PublishToStreamWithReleasedPublisherException());
    }
  }

  template <typename ACQUIRER>
  void MovePublisherTo(ACQUIRER&& acquirer) {
    std::lock_guard<std::mutex> lock(mutex_);
    if (publisher_) {
      acquirer.AcceptPublisher(std::move(publisher_));
      authority_ = StreamDataAuthority::External;
    } else {
      CURRENT_THROW(PublisherAlreadyReleasedException());
    }
  }

  void AcquirePublisher(std::unique_ptr<publisher_t> publisher) {
    std::lock_guard<std::mutex> lock(mutex_);
    if (!publisher_) {
      publisher_ = std::move(publisher);
      authority_ = StreamDataAuthority::Own;
    } else {
      CURRENT_THROW(PublisherAlreadyOwnedException());
    }
  }

  StreamDataAuthority DataAuthority() const {
    std::lock_guard<std::mutex> lock(mutex_);
    return authority_;
  }

  template <typename TYPE_SUBSCRIBED_TO, typename F>
  class SubscriberThread {
   private:
    // Subscriber thread shared state is a `shared_ptr<>` itself, to ensure its lifetime.
    struct SubscriberThreadSharedState {
      F subscriber;  // The ownership of the subscriber is transferred to instance of this class.
      std::shared_ptr<StreamData> data;
      current::WaitableTerminateSignal terminate_signal;

      SubscriberThreadSharedState(std::shared_ptr<StreamData> data, F&& subscriber)
          : subscriber(std::move(subscriber)), data(data) {}

      SubscriberThreadSharedState() = delete;
      SubscriberThreadSharedState(const SubscriberThreadSharedState&) = delete;
      SubscriberThreadSharedState(SubscriberThreadSharedState&&) = delete;
      void operator=(const SubscriberThreadSharedState&) = delete;
      void operator=(SubscriberThreadSharedState&&) = delete;
    };

   public:
    SubscriberThread(std::shared_ptr<StreamData> data, F&& subscriber)
        : state_(std::make_shared<SubscriberThreadSharedState>(data, std::forward<F>(subscriber))),
          thread_(&SubscriberThread::StaticSubscriberThread, state_) {}

    ~SubscriberThread() {
      if (thread_.joinable()) {
        // TODO(dkorolev): Phrase the error message better.
        // LCOV_EXCL_START
        std::cerr << "Unrecoverable error in destructor: SubscriberThread was not joined/detached.\n";
        std::exit(-1);
        // LCOV_EXCL_STOP
      }
    }

    void SafeJoinThread() {
      assert(thread_.joinable());  // TODO(dkorolev): Exception && test?

      state_->terminate_signal.SignalExternalTermination();

      // Wait for the thread to terminate.
      // Note that this code will only be executed if neither `Join()` nor `Detach()` has been done before.
      thread_.join();
    }

    void PotentiallyUnsafeDetachThread() {
      assert(thread_.joinable());  // TODO(dkorolev): Exception && test?
      thread_.detach();
    }

    static void StaticSubscriberThread(std::shared_ptr<SubscriberThreadSharedState> state) {
      auto& subscriber = *state->subscriber;
      size_t index = 0;
      size_t size = 0;
      bool terminate_sent = false;
      while (true) {
        // TODO(dkorolev): This `EXCL` section can and should be tested by subscribing to an empty stream.
        if (!terminate_sent && state->terminate_signal) {
          terminate_sent = true;
          if (subscriber.Terminate() != ss::TerminationResponse::Wait) {
            return;
          }
        }
        size = state->data->persistence.Size();
        if (size > index) {
          for (const auto& e : state->data->persistence.Iterate(index, size)) {
            if (!terminate_sent && state->terminate_signal) {
              terminate_sent = true;
              if (subscriber.Terminate() != ss::TerminationResponse::Wait) {
                return;
              }
            }
            if (current::ss::PassEntryToSubscriberIfTypeMatches<TYPE_SUBSCRIBED_TO, ENTRY>(
                    subscriber,
                    [&subscriber]()
                        -> ss::EntryResponse { return subscriber.EntryResponseIfNoMorePassTypeFilter(); },
                    e.entry,
                    e.idx_ts,
                    state->data->persistence.LastPublishedIndexAndTimestamp()) == ss::EntryResponse::Done) {
              return;
            }
            index = size;
          }
        } else {
          std::unique_lock<std::mutex> lock(state->data->mutex);
          current::WaitableTerminateSignalBulkNotifier::Scope scope(state->data->notifier,
                                                                    state->terminate_signal);
          state->terminate_signal.WaitUntil(lock,
                                            [&state, &index]() {
                                              return state->terminate_signal ||
                                                     state->data->persistence.Size() > index;
                                            });
        }
      }
    }

    std::shared_ptr<SubscriberThreadSharedState> state_;
    std::thread thread_;

    SubscriberThread(SubscriberThread&&) = delete;  // Yep -- no move constructor.

    SubscriberThread() = delete;
    SubscriberThread(const SubscriberThread&) = delete;
    void operator=(const SubscriberThread&) = delete;
    void operator=(SubscriberThread&&) = delete;
  };

  // Expose the means to create both a sync ("scoped") and async ("detachable") subscribers.
  template <typename F, typename TYPE_SUBSCRIBED_TO, class UNIQUE_PTR_WITH_CORRECT_DELETER, bool CAN_DETACH>
  class GenericSubscriberScope {
   private:
    static_assert(current::ss::IsStreamSubscriber<F, TYPE_SUBSCRIBED_TO>::value, "");
    using LISTENER_THREAD = SubscriberThread<TYPE_SUBSCRIBED_TO, UNIQUE_PTR_WITH_CORRECT_DELETER>;

   public:
    GenericSubscriberScope(std::shared_ptr<StreamData> data, UNIQUE_PTR_WITH_CORRECT_DELETER&& subscriber)
        : impl_(std::make_unique<LISTENER_THREAD>(data, std::move(subscriber))) {}

    GenericSubscriberScope(GenericSubscriberScope&& rhs) : impl_(std::move(rhs.impl_)) {
      assert(impl_);
      assert(!rhs.impl_);
    }

    void Join() {
      assert(impl_);
      impl_->SafeJoinThread();
    }

    template <bool B = CAN_DETACH>
    ENABLE_IF<B> Detach() {
      assert(impl_);
      impl_->PotentiallyUnsafeDetachThread();
    }

   private:
    std::unique_ptr<LISTENER_THREAD> impl_;

    GenericSubscriberScope() = delete;
    GenericSubscriberScope(const GenericSubscriberScope&) = delete;
    void operator=(const GenericSubscriberScope&) = delete;
    void operator=(GenericSubscriberScope&&) = delete;
  };

  // Asynchronous subscription: `subscriber` is a heap-allocated object, the ownership of which
  // can be `std::move()`-d into the subscriber thread. It can be `Join()`-ed or `Detach()`-ed.
  // The order of two template parameters is flipped to provide the default value for `TYPE_SUBSCRIBED_TO`,
  // in case the user chooses to specialize `{Async/Sync}SubscriberScope<SINGLE_TEMPLATE_PARAMETER>` directly.
  template <typename F, typename TYPE_SUBSCRIBED_TO = entry_t>
  using AsyncSubscriberScope = GenericSubscriberScope<F, TYPE_SUBSCRIBED_TO, std::unique_ptr<F>, true>;

  template <typename TYPE_SUBSCRIBED_TO = entry_t, typename F>
  AsyncSubscriberScope<F, TYPE_SUBSCRIBED_TO> Subscribe(std::unique_ptr<F>&& subscriber) {
    static_assert(current::ss::IsStreamSubscriber<F, TYPE_SUBSCRIBED_TO>::value, "");
    return AsyncSubscriberScope<F, TYPE_SUBSCRIBED_TO>(data_, std::move(subscriber));
  }

  // Synchronous subscription: `subscriber` is a stack-allocated object, and thus the subscriber thread
  // should ensure to terminate itself, when initiated from within the destructor of `SyncSubscriberScope`.
  // Note that the destructor of `SyncSubscriberScope` will wait until the subscriber terminates, thus,
  // not terminating as requested may result in the calling thread blocking for an unbounded amount of time.
  template <typename F, typename TYPE_SUBSCRIBED_TO = entry_t>
  using SyncSubscriberScope =
      GenericSubscriberScope<F, TYPE_SUBSCRIBED_TO, std::unique_ptr<F, current::NullDeleter>, false>;

  template <typename TYPE_SUBSCRIBED_TO = entry_t, typename F>
  SyncSubscriberScope<F, TYPE_SUBSCRIBED_TO> Subscribe(F& subscriber) {
    static_assert(current::ss::IsStreamSubscriber<F, TYPE_SUBSCRIBED_TO>::value, "");
    return SyncSubscriberScope<F, TYPE_SUBSCRIBED_TO>(data_,
                                                      std::unique_ptr<F, current::NullDeleter>(&subscriber));
  }

  // Sherlock handler for serving stream data via HTTP (see `pubsub.h` for details).
  template <JSONFormat J = JSONFormat::Current>
  void ServeDataViaHTTP(Request r) {
    if (r.method == "GET" || r.method == "HEAD") {
      const size_t count = data_->persistence.Size();
      if (r.method == "HEAD") {
        // Return the number of entries in the stream in `X-Current-Stream-Size` header.
        r("",
          HTTPResponseCode.OK,
          "text/html",
          current::net::http::Headers({{"X-Current-Stream-Size", current::ToString(count)}}));
      } else {
        bool schema_requested = false;
        std::string schema_format;
        const std::string schema_prefix = "schema.";
        if (r.url.query.has("schema")) {
          schema_requested = true;
          schema_format = r.url.query["schema"];
        } else if (r.url_path_args.size() == 1) {
          if (r.url_path_args[0].substr(0, schema_prefix.length()) == schema_prefix) {
            schema_requested = true;
            schema_format = r.url_path_args[0].substr(schema_prefix.length());
          } else {
            SherlockSchemaFormatNotFound four_oh_four;
            four_oh_four.unsupported_format_requested = r.url_path_args[0];
            r(four_oh_four, HTTPResponseCode.NotFound);
            return;
          }
        }
        if (schema_requested) {
          // Return the schema the user is requesting, in a top-level, or more fine-grained format.
          if (schema_format.empty()) {
            r(schema_as_http_response_);
          } else {
            const auto cit = schema_as_object_.language.find(schema_format);
            if (cit != schema_as_object_.language.end()) {
              r(cit->second);
            } else {
              SherlockSchemaFormatNotFound four_oh_four;
              four_oh_four.unsupported_format_requested = schema_format;
              r(four_oh_four, HTTPResponseCode.NotFound);
            }
          }
        } else if (r.url.query.has("sizeonly")) {
          // Return the number of entries in the stream in body.
          r(current::ToString(count) + '\n', HTTPResponseCode.OK);
        } else if (count == 0u && r.url.query.has("nowait")) {
          // Return "200 OK" if stream is empty and we were asked to not wait for new entries.
          r("", HTTPResponseCode.OK);
        } else {
          Subscribe(std::make_unique<PubSubHTTPEndpoint<ENTRY, J>>(std::move(r))).Detach();
        }
      }
    } else {
      r(current::net::DefaultMethodNotAllowedMessage(), HTTPResponseCode.MethodNotAllowed);
    }
  }

  // TODO(dkorolev): Have this co-own the Stream.
  void operator()(Request r) { ServeDataViaHTTP(std::move(r)); }

  persistence_layer_t& InternalExposePersister() { return data_->persistence; }

 private:
  struct FillPerLanguageSchema {
    SherlockSchema& schema_ref;
    explicit FillPerLanguageSchema(SherlockSchema& schema) : schema_ref(schema) {}
    template <current::reflection::Language language>
    void PerLanguage() {
      schema_ref.language[current::ToString(language)] = schema_ref.type_schema.Describe<language>();
    }
  };
  static SherlockSchema ConstructSchemaAsObject() {
    SherlockSchema schema;

    schema.type_name = current::reflection::CurrentTypeName<entry_t>();
    schema.type_id = Value<current::reflection::ReflectedTypeBase>(
                         current::reflection::Reflector().ReflectType<entry_t>()).type_id;

    reflection::StructSchema underlying_type_schema;
    underlying_type_schema.AddType<entry_t>();
    schema.type_schema = underlying_type_schema.GetSchemaInfo();

    current::reflection::ForEachLanguage(FillPerLanguageSchema(schema));

    return schema;
  }

 private:
  const SherlockSchema schema_as_object_ = ConstructSchemaAsObject();
  const Response schema_as_http_response_ =
      Response(JSON<JSONFormat::Minimalistic>(schema_as_object_),
               HTTPResponseCode.OK,
               current::net::HTTPServerConnection::DefaultJSONContentType());
  std::shared_ptr<StreamData> data_;
  std::unique_ptr<publisher_t> publisher_;
  StreamDataAuthority authority_;
  mutable std::mutex mutex_;

  StreamImpl(const StreamImpl&) = delete;
  void operator=(const StreamImpl&) = delete;
};

template <typename ENTRY, template <typename> class PERSISTENCE_LAYER = DEFAULT_PERSISTENCE_LAYER>
using Stream = StreamImpl<ENTRY, PERSISTENCE_LAYER>;

// TODO(dkorolev) + TODO(mzhurovich): Shouldn't this be:
// using Stream = ss::StreamPublisher<StreamImpl<ENTRY, PERSISTENCE_LAYER>, ENTRY>;

}  // namespace sherlock
}  // namespace current

#endif  // CURRENT_SHERLOCK_SHERLOCK_H<|MERGE_RESOLUTION|>--- conflicted
+++ resolved
@@ -117,9 +117,6 @@
 namespace current {
 namespace sherlock {
 
-<<<<<<< HEAD
-enum class StreamDataAuthority : bool { Own = true, External = false };
-=======
 CURRENT_STRUCT(SherlockSchema) {
   CURRENT_FIELD(language, (std::map<std::string, std::string>));
   CURRENT_FIELD(type_name, std::string);
@@ -132,7 +129,8 @@
   CURRENT_FIELD(error, std::string, "Unsupported schema format requested.");
   CURRENT_FIELD(unsupported_format_requested, Optional<std::string>);
 };
->>>>>>> 979b7a38
+
+enum class StreamDataAuthority : bool { Own = true, External = false };
 
 template <typename ENTRY>
 using DEFAULT_PERSISTENCE_LAYER = current::persistence::Memory<ENTRY>;
