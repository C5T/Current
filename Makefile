--- conflicted
+++ resolved
@@ -13,11 +13,7 @@
 docu: README.md
 
 README.md:
-<<<<<<< HEAD
-	./KnowSheet/scripts/gen-docu.sh >"$@"
-=======
 	${KNOWSHEET_SCRIPTS_DIR_FULL_PATH}/gen-docu.sh >"$@"
->>>>>>> 959e4cd6
 
 all:
 	for i in `find . -mindepth 1 -maxdepth 1 -type d | grep -v ".git" | grep -v 3party` ; do (cd "$$i"; make) ; done
